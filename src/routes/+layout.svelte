--- conflicted
+++ resolved
@@ -1,30 +1,19 @@
 <script lang="ts">
 	import { dev } from "$app/environment";
-<<<<<<< HEAD
 	import {
+		Metadata,
 		SidebarNav,
 		SiteHeader,
 		TableOfContents,
 		TailwindIndicator
 	} from "@/components";
-=======
-	import { Metadata, SidebarNav, SiteHeader, TailwindIndicator } from "@/components";
-	import { setInitialClassState } from "@/components/light-switch/light-switch";
->>>>>>> 788214f2
 	import { navigation } from "@/config";
 	import { ModeWatcher } from "mode-watcher";
 	import "@/styles/app.postcss";
 </script>
 
-<<<<<<< HEAD
 <ModeWatcher />
-=======
-<svelte:head>
-	<!-- This causes the new eslint-plugin-svelte: https://github.com/sveltejs/eslint-plugin-svelte/issues/492 -->
-	{@html `<\u{73}cript nonce="%sveltekit.nonce%">(${setInitialClassState.toString()})();</script>`}
-</svelte:head>
 <Metadata />
->>>>>>> 788214f2
 
 <SiteHeader />
 <div class="min-h-[calc(100vh-64px)]">
