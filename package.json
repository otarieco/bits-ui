--- conflicted
+++ resolved
@@ -91,12 +91,8 @@
 	"types": "./dist/index.d.ts",
 	"type": "module",
 	"dependencies": {
-<<<<<<< HEAD
 		"@internationalized/date": "^3.5.0",
 		"@melt-ui/svelte": "0.63.1",
-=======
-		"@melt-ui/svelte": "0.61.2",
->>>>>>> 788214f2
 		"nanoid": "^5.0.3"
 	},
 	"peerDependencies": {
